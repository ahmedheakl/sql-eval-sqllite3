--- conflicted
+++ resolved
@@ -1,10 +1,3 @@
-<<<<<<< HEAD
-=======
-from eval.openai_runner import run_openai_eval
-from eval.hf_runner import run_hf_eval
-from eval.anthropic_runner import run_anthropic_eval
-from eval.vllm_runner import run_vllm_eval
->>>>>>> 7687a1e7
 import argparse
 
 if __name__ == "__main__":
@@ -36,6 +29,7 @@
             args.model = "claude-2"
         run_anthropic_eval(args)
     elif args.model_type == "vllm":
+        from eval.vllm_runner import run_vllm_eval
         run_vllm_eval(args)
     elif args.model_type == "hf":
         from eval.hf_runner import run_hf_eval
